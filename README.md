# PolarBLE

**PolarBLE** is a C# .NET 8 WinForms application that connects to a **Polar H10 ECG sensor** over **Bluetooth Low Energy (BLE)** and streams raw ECG data in real-time to **LabStreamingLayer (LSL)**.

This project is a port of my previous [PolarBand2lsl](https://github.com/markspan/PolarBand2lsl) Python/Kivy implementation.
I took info from the project [Dont-hold-your-breath](https://github.com/kieranabrennan/dont-hold-your-breath) by Kieran Brennan. Look it up!

---

## 🧠 Features

- Scan for nearby **Polar H10** devices via BLE  
<<<<<<< HEAD
- Connect and subscribe to the ECG measurement service  
- Decode and stream **130 Hz** ECG data to **LSL**  
- Decode and stream **200Hz** ACC data to **LSL** 
=======
- Connect and subscribe to the ECG and ACC measurement service  
- Decode and stream **130 Hz** ECG data to **LSL**
- Decode and stream **200 Hz** ACC data to **LSL**  
- Simple UI for quick interaction  
>>>>>>> 8d854faa

---

## 💻 Requirements

- Windows 10 or 11  
- [.NET 8 SDK](https://dotnet.microsoft.com/en-us/download/dotnet/8.0)  
- Bluetooth LE–capable adapter (internal or external)  
- Polar H10 ECG sensor

---

## 🚀 Quickstart

Download the last Release from the GitHub repository, unzip and run.
The Program will start looking for nearby polar bands and display their ID. 
When you click on the ID of the band you want to stream, it will start streaming. 
This can take some time (up to a minute), the programm will inform you when streaming is in progress.<|MERGE_RESOLUTION|>--- conflicted
+++ resolved
@@ -10,17 +10,9 @@
 ## 🧠 Features
 
 - Scan for nearby **Polar H10** devices via BLE  
-<<<<<<< HEAD
 - Connect and subscribe to the ECG measurement service  
 - Decode and stream **130 Hz** ECG data to **LSL**  
 - Decode and stream **200Hz** ACC data to **LSL** 
-=======
-- Connect and subscribe to the ECG and ACC measurement service  
-- Decode and stream **130 Hz** ECG data to **LSL**
-- Decode and stream **200 Hz** ACC data to **LSL**  
-- Simple UI for quick interaction  
->>>>>>> 8d854faa
-
 ---
 
 ## 💻 Requirements
